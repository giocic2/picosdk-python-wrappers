<<<<<<< HEAD
#
# Copyright (C) 2018 Pico Technology Ltd. See LICENSE file for terms.
#
# PicoScope 6000 SERIES SIGNAL GENERATOR EXAMPLE
# This example demonstrates how to use the PicoScope 6000 Series (ps6000) driver API functions to set up the signal generator to do the following:
# Opens a 6000 driver device, sets up the signal generator to produce a sine wave, then a square wave
# followed by a sweep of a square wave signal

import ctypes
from picosdk.ps6000 import ps6000 as ps
import time
from picosdk.functions import assert_pico_ok


# Gives the device a handle
status = {}
chandle = ctypes.c_int16()

# Opens the device/s
status["openunit"] = ps.ps6000OpenUnit(ctypes.byref(chandle), None)
assert_pico_ok(status["openunit"])

# Output a sine wave with a 2 V peak-to-peak with a 10 kHz frequency
# handle = chandle
# offsetVoltage = 0
# pkToPk = 2000000
# waveType = ctypes.c_int16(0) = PS6000_SINE
# startFrequency = 10000 Hz
# stopFrequency = 10000 Hz
# increment = 0
# dwellTime = 1
# sweepType = ctypes.c_int16(1) = PS6000_UP
# operation = 0
# shots = 0
# sweeps = 0
# triggerType = ctypes.c_int16(0) = PS6000_SIGGEN_RISING
# triggerSource = ctypes.c_int16(0) = P6000_SIGGEN_NONE
# extInThreshold = 1
wavetype = ctypes.c_int16(0)
sweepType = ctypes.c_int32(0)
triggertype = ctypes.c_int32(0)
triggerSource = ctypes.c_int32(0)

status["SetSigGenBuiltIn"] = ps.ps6000SetSigGenBuiltIn(chandle, 0, 2000000, wavetype, 10000, 10000, 0, 1, sweepType, 0, 0, 0, triggertype, triggerSource, 1)
assert_pico_ok(status["SetSigGenBuiltIn"])

# Pauses the script to show signal
time.sleep(10)

# Output a square wave with a 2 V peak-to-peak
# handle = chandle
# offsetVoltage = -1000000
# pkToPk = 1500000
# waveType = ctypes.c_int16(1) = PS6000_SQUARE
# startFrequency = 10000 Hz
# stopFrequency = 10000 Hz
# increment = 0
# dwellTime = 1
# sweepType = ctypes.c_int16(1) = PS6000_UP
# operation = 0
# shots = 0
# sweeps = 0
# triggerType = ctypes.c_int16(0) = PS6000_SIGGEN_RISING
# triggerSource = ctypes.c_int16(0) = P6000_SIGGEN_NONE
# extInThreshold = 1
wavetype = ctypes.c_int16(1)
sweepType = ctypes.c_int32(0)
triggertype = ctypes.c_int32(0)
triggerSource = ctypes.c_int32(0)

status["SetSigGenBuiltIn"] = ps.ps6000SetSigGenBuiltIn(chandle, 0, 2000000, wavetype, 10000, 10000, 0, 1, sweepType, 0, 0, 0, triggertype, triggerSource, 1)
assert_pico_ok(status["SetSignGenBuiltIn"])

# Pauses the script to show signal
time.sleep(10)

# Output a sweep of a square wave with a up down sweep, 10-100 kHz in 5 kHz increments every 1 second.
# handle = chandle
# offsetVoltage = -1000000
# pkToPk = 1500000
# waveType = ctypes.c_int16(1) = PS6000_SQUARE
# startFrequency = 10000 Hz
# stopFrequency = 100000 Hz
# increment = 5
# dwellTime = 1
# sweepType = ctypes.c_int16(1) = PS6000_UP
# operation = 0
# shots = 0
# sweeps = 0
# triggerType = ctypes.c_int16(0) = PS6000_SIGGEN_RISING
# triggerSource = ctypes.c_int16(0) = P6000_SIGGEN_NONE
# extInThreshold = 1
wavetype = ctypes.c_int16(1)
sweepType = ctypes.c_int32(2)
triggertype = ctypes.c_int32(0)
triggerSource = ctypes.c_int32(0)

status["SetSigGenBuiltIn"] = ps.ps6000SetSigGenBuiltIn(chandle, 0, 2000000, wavetype, 10000, 100000, 5000, 1, sweepType, 0, 0, 0, triggertype, triggerSource, 1)
assert_pico_ok(status["SetSigGenBuiltIn"])

# Pauses the script to show signal
time.sleep(36)

# Closes the unit
# Handle = chandle
status["close"] = ps.ps6000CloseUnit(chandle)
assert_pico_ok(status["close"])

# Displays the status returns
=======
#
# Copyright (C) 2018 Pico Technology Ltd. See LICENSE file for terms.
#
# PicoScope 6000 SERIES SIGNAL GENERATOR EXAMPLE
# This example demonstrates how to use the PicoScope 6000 Series (ps6000) driver API functions to to set up the signal generator to do the following:
# 
# 1. Output a sine wave 
# 2. Output a square wave 
# 3. Output a sweep of a square wave signal

import ctypes
from picosdk.ps6000 import ps6000 as ps
import time
from picosdk.functions import assert_pico_ok


# Gives the device a handle
status = {}
chandle = ctypes.c_int16()

# Opens the device/s
status["openunit"] = ps.ps6000OpenUnit(ctypes.byref(chandle), None)
assert_pico_ok(status["openunit"])

# Output a sine wave with peak-to-peak voltage of 2 V and frequency of 10 kHz
# handle = chandle
# offsetVoltage = 0
# pkToPk = 2000000
# waveType = ctypes.c_int16(0) = PS6000_SINE
# startFrequency = 10 kHz
# stopFrequency = 10 kHz
# increment = 0
# dwellTime = 1
# sweepType = ctypes.c_int16(1) = PS6000_UP
# operation = 0
# shots = 0
# sweeps = 0
# triggerType = ctypes.c_int16(0) = PS6000_SIGGEN_RISING
# triggerSource = ctypes.c_int16(0) = PS6000_SIGGEN_NONE
# extInThreshold = 1
wavetype = ctypes.c_int16(0)
sweepType = ctypes.c_int32(0)
triggertype = ctypes.c_int32(0)
triggerSource = ctypes.c_int32(0)

status["SetSigGenBuiltIn"] = ps.ps6000SetSigGenBuiltIn(chandle, 0, 2000000, wavetype, 10000, 10000, 0, 1, sweepType, 0, 0, 0, triggertype, triggerSource, 1)
assert_pico_ok(status["SetSigGenBuiltIn"])

# Pauses the script to show signal
time.sleep(10)

# Output a square wave with peak-to-peak voltage of 2 V and frequency of 10 kHz
# handle = chandle
# offsetVoltage = -1000000
# pkToPk = 1500000
# waveType = ctypes.c_int16(1) = PS6000_SQUARE
# startFrequency = 10 kHz
# stopFrequency = 10 kHz
# increment = 0
# dwellTime = 1
# sweepType = ctypes.c_int16(1) = PS6000_UP
# operation = 0
# shots = 0
# sweeps = 0
# triggerType = ctypes.c_int16(0) = PS6000_SIGGEN_RISING
# triggerSource = ctypes.c_int16(0) = PS6000_SIGGEN_NONE
# extInThreshold = 1
wavetype = ctypes.c_int16(1)
sweepType = ctypes.c_int32(0)
triggertype = ctypes.c_int32(0)
triggerSource = ctypes.c_int32(0)

status["SetSigGenBuiltIn"] = ps.ps6000SetSigGenBuiltIn(chandle, 0, 2000000, wavetype, 10000, 10000, 0, 1, sweepType, 0, 0, 0, triggertype, triggerSource, 1)
assert_pico_ok(status["SetSignGenBuiltIn"])

# Pauses the script to show signal
time.sleep(10)

# Output a square wave with an up-down sweep, 10-100 kHz in 5 kHz increments every 1 second.
# handle = chandle
# offsetVoltage = -1000000
# pkToPk = 1500000
# waveType = ctypes.c_int16(1) = PS6000_SQUARE
# startFrequency = 10 kHz
# stopFrequency = 100 kHz
# increment = 5
# dwellTime = 1
# sweepType = ctypes.c_int16(1) = PS6000_UP
# operation = 0
# shots = 0
# sweeps = 0
# triggerType = ctypes.c_int16(0) = PS6000_SIGGEN_RISING
# triggerSource = ctypes.c_int16(0) = PS6000_SIGGEN_NONE
# extInThreshold = 1
wavetype = ctypes.c_int16(1)
sweepType = ctypes.c_int32(2)
triggertype = ctypes.c_int32(0)
triggerSource = ctypes.c_int32(0)

status["SetSigGenBuiltIn"] = ps.ps6000SetSigGenBuiltIn(chandle, 0, 2000000, wavetype, 10000, 100000, 5, 1, sweepType, 0, 0, 0, triggertype, triggerSource, 1)
assert_pico_ok(status["SetSigGenBuiltIn"])

# Pauses the script to show signal
time.sleep(36)

# Closes the unit
# Handle = chandle
status["close"] = ps.ps6000CloseUnit(chandle)
assert_pico_ok(status["close"])

# Displays the status returns
>>>>>>> d3b35648
print(status)<|MERGE_RESOLUTION|>--- conflicted
+++ resolved
@@ -1,114 +1,3 @@
-<<<<<<< HEAD
-#
-# Copyright (C) 2018 Pico Technology Ltd. See LICENSE file for terms.
-#
-# PicoScope 6000 SERIES SIGNAL GENERATOR EXAMPLE
-# This example demonstrates how to use the PicoScope 6000 Series (ps6000) driver API functions to set up the signal generator to do the following:
-# Opens a 6000 driver device, sets up the signal generator to produce a sine wave, then a square wave
-# followed by a sweep of a square wave signal
-
-import ctypes
-from picosdk.ps6000 import ps6000 as ps
-import time
-from picosdk.functions import assert_pico_ok
-
-
-# Gives the device a handle
-status = {}
-chandle = ctypes.c_int16()
-
-# Opens the device/s
-status["openunit"] = ps.ps6000OpenUnit(ctypes.byref(chandle), None)
-assert_pico_ok(status["openunit"])
-
-# Output a sine wave with a 2 V peak-to-peak with a 10 kHz frequency
-# handle = chandle
-# offsetVoltage = 0
-# pkToPk = 2000000
-# waveType = ctypes.c_int16(0) = PS6000_SINE
-# startFrequency = 10000 Hz
-# stopFrequency = 10000 Hz
-# increment = 0
-# dwellTime = 1
-# sweepType = ctypes.c_int16(1) = PS6000_UP
-# operation = 0
-# shots = 0
-# sweeps = 0
-# triggerType = ctypes.c_int16(0) = PS6000_SIGGEN_RISING
-# triggerSource = ctypes.c_int16(0) = P6000_SIGGEN_NONE
-# extInThreshold = 1
-wavetype = ctypes.c_int16(0)
-sweepType = ctypes.c_int32(0)
-triggertype = ctypes.c_int32(0)
-triggerSource = ctypes.c_int32(0)
-
-status["SetSigGenBuiltIn"] = ps.ps6000SetSigGenBuiltIn(chandle, 0, 2000000, wavetype, 10000, 10000, 0, 1, sweepType, 0, 0, 0, triggertype, triggerSource, 1)
-assert_pico_ok(status["SetSigGenBuiltIn"])
-
-# Pauses the script to show signal
-time.sleep(10)
-
-# Output a square wave with a 2 V peak-to-peak
-# handle = chandle
-# offsetVoltage = -1000000
-# pkToPk = 1500000
-# waveType = ctypes.c_int16(1) = PS6000_SQUARE
-# startFrequency = 10000 Hz
-# stopFrequency = 10000 Hz
-# increment = 0
-# dwellTime = 1
-# sweepType = ctypes.c_int16(1) = PS6000_UP
-# operation = 0
-# shots = 0
-# sweeps = 0
-# triggerType = ctypes.c_int16(0) = PS6000_SIGGEN_RISING
-# triggerSource = ctypes.c_int16(0) = P6000_SIGGEN_NONE
-# extInThreshold = 1
-wavetype = ctypes.c_int16(1)
-sweepType = ctypes.c_int32(0)
-triggertype = ctypes.c_int32(0)
-triggerSource = ctypes.c_int32(0)
-
-status["SetSigGenBuiltIn"] = ps.ps6000SetSigGenBuiltIn(chandle, 0, 2000000, wavetype, 10000, 10000, 0, 1, sweepType, 0, 0, 0, triggertype, triggerSource, 1)
-assert_pico_ok(status["SetSignGenBuiltIn"])
-
-# Pauses the script to show signal
-time.sleep(10)
-
-# Output a sweep of a square wave with a up down sweep, 10-100 kHz in 5 kHz increments every 1 second.
-# handle = chandle
-# offsetVoltage = -1000000
-# pkToPk = 1500000
-# waveType = ctypes.c_int16(1) = PS6000_SQUARE
-# startFrequency = 10000 Hz
-# stopFrequency = 100000 Hz
-# increment = 5
-# dwellTime = 1
-# sweepType = ctypes.c_int16(1) = PS6000_UP
-# operation = 0
-# shots = 0
-# sweeps = 0
-# triggerType = ctypes.c_int16(0) = PS6000_SIGGEN_RISING
-# triggerSource = ctypes.c_int16(0) = P6000_SIGGEN_NONE
-# extInThreshold = 1
-wavetype = ctypes.c_int16(1)
-sweepType = ctypes.c_int32(2)
-triggertype = ctypes.c_int32(0)
-triggerSource = ctypes.c_int32(0)
-
-status["SetSigGenBuiltIn"] = ps.ps6000SetSigGenBuiltIn(chandle, 0, 2000000, wavetype, 10000, 100000, 5000, 1, sweepType, 0, 0, 0, triggertype, triggerSource, 1)
-assert_pico_ok(status["SetSigGenBuiltIn"])
-
-# Pauses the script to show signal
-time.sleep(36)
-
-# Closes the unit
-# Handle = chandle
-status["close"] = ps.ps6000CloseUnit(chandle)
-assert_pico_ok(status["close"])
-
-# Displays the status returns
-=======
 #
 # Copyright (C) 2018 Pico Technology Ltd. See LICENSE file for terms.
 #
@@ -194,7 +83,7 @@
 # waveType = ctypes.c_int16(1) = PS6000_SQUARE
 # startFrequency = 10 kHz
 # stopFrequency = 100 kHz
-# increment = 5
+# increment = 5 kHz
 # dwellTime = 1
 # sweepType = ctypes.c_int16(1) = PS6000_UP
 # operation = 0
@@ -208,7 +97,7 @@
 triggertype = ctypes.c_int32(0)
 triggerSource = ctypes.c_int32(0)
 
-status["SetSigGenBuiltIn"] = ps.ps6000SetSigGenBuiltIn(chandle, 0, 2000000, wavetype, 10000, 100000, 5, 1, sweepType, 0, 0, 0, triggertype, triggerSource, 1)
+status["SetSigGenBuiltIn"] = ps.ps6000SetSigGenBuiltIn(chandle, 0, 2000000, wavetype, 10000, 100000, 5000, 1, sweepType, 0, 0, 0, triggertype, triggerSource, 1)
 assert_pico_ok(status["SetSigGenBuiltIn"])
 
 # Pauses the script to show signal
@@ -220,5 +109,4 @@
 assert_pico_ok(status["close"])
 
 # Displays the status returns
->>>>>>> d3b35648
 print(status)