#
# Copyright (C) 2018 Pico Technology Ltd. See LICENSE file for terms.
#
# PicoScope 2000 (A API) Series Signal Generator Example
# This example demonstrates how to use the PicoScope 2000 Series (ps2000a) driver API functions to set up the signal generator to do the following:
# 
# 1. Output a sine wave 
# 2. Output a square wave 
# 3. Output a sweep of a square wave signal

import ctypes
from picosdk.ps2000a import ps2000a as ps
import time
from picosdk.functions import assert_pico_ok


# Gives the device a handle
status = {}
chandle = ctypes.c_int16()

# Opens the device/s
status["openunit"] = ps.ps2000aOpenUnit(ctypes.byref(chandle), None)

try:
    assert_pico_ok(status["openunit"])
except:
    # powerstate becomes the status number of openunit
    powerstate = status["openunit"]

    # If powerstate is the same as 282 then it will run this if statement
    if powerstate == 282:
        # Changes the power input to "PICO_POWER_SUPPLY_NOT_CONNECTED"
        status["ChangePowerSource"] = ps.ps2000aChangePowerSource(chandle, 282)
    # If the powerstate is the same as 286 then it will run this if statement
    elif powerstate == 286:
        # Changes the power input to "PICO_USB3_0_DEVICE_NON_USB3_0_PORT"
        status["ChangePowerSource"] = ps.ps2000aChangePowerSource(chandle, 286)
    else:
        raise

    assert_pico_ok(status["ChangePowerSource"])

# Output a sine wave with peak-to-peak voltage of 2 V and frequency of 10 kHz
# handle = chandle
# offsetVoltage = 0
# pkToPk = 2000000
# waveType = ctypes.c_int16(0) = PS2000A_SINE
# startFrequency = 10 kHz
# stopFrequency = 10 kHz
# increment = 0
# dwellTime = 1
# sweepType = ctypes.c_int16(1) = PS2000A_UP
# operation = 0
# shots = 0
# sweeps = 0
# triggerType = ctypes.c_int16(0) = PS2000A_SIGGEN_RISING
# triggerSource = ctypes.c_int16(0) = PS2000A_SIGGEN_NONE
# extInThreshold = 1
wavetype = ctypes.c_int16(0)
sweepType = ctypes.c_int32(0)
triggertype = ctypes.c_int32(0)
triggerSource = ctypes.c_int32(0)

status["SetSigGenBuiltIn"] = ps.ps2000aSetSigGenBuiltIn(chandle, 0, 2000000, wavetype, 10000, 10000, 0, 1, sweepType, 0, 0, 0, triggertype, triggerSource, 1)
assert_pico_ok(status["SetSigGenBuiltIn"])

# Pauses the script to show signal
time.sleep(10)

# Output a square wave with peak-to-peak voltage of 2 V and frequency of 10 kHz
# handle = chandle
# offsetVoltage = -1000000
# pkToPk = 1500000
# waveType = ctypes.c_int16(1) = PS2000A_SQUARE
# startFrequency = 10 kHz
# stopFrequency = 10 kHz
# increment = 0
# dwellTime = 1
# sweepType = ctypes.c_int16(1) = PS2000A_UP
# operation = 0
# shots = 0
# sweeps = 0
# triggerType = ctypes.c_int16(0) = PS2000A_SIGGEN_RISING
# triggerSource = ctypes.c_int16(0) = PS2000A_SIGGEN_NONE
# extInThreshold = 1
wavetype = ctypes.c_int16(1)
sweepType = ctypes.c_int32(0)
triggertype = ctypes.c_int32(0)
triggerSource = ctypes.c_int32(0)

status["SetSigGenBuiltIn"] = ps.ps2000aSetSigGenBuiltIn(chandle, 0, 2000000, wavetype, 10000, 10000, 0, 1, sweepType, 0, 0, 0, triggertype, triggerSource, 1)
assert_pico_ok(status["SetSigGenBuiltIn"])

# pauses the script to show signal
time.sleep(10)

# Output square wave with an up-down sweep, ranging from 10-100 kHz in 5 kHz increments every 1 second.
# handle = chandle
# offsetVoltage = -1000000
# pkToPk = 1500000
# waveType = ctypes.c_int16(1) = PS2000A_SQUARE
# startFrequency = 10 kHz
# stopFrequency = 100 kHz
# increment = 5
# dwellTime = 1
# sweepType = ctypes.c_int16(1) = PS2000A_UP
# operation = 0
# shots = 0
# sweeps = 0
# triggerType = ctypes.c_int16(0) = PS2000A_SIGGEN_RISING
# triggerSource = ctypes.c_int16(0) = PS2000A_SIGGEN_NONE
# extInThreshold = 1
wavetype = ctypes.c_int16(1)
sweepType = ctypes.c_int32(2)
triggertype = ctypes.c_int32(0)
triggerSource = ctypes.c_int32(0)

<<<<<<< HEAD
status["SetSigGenBuiltIn"] = ps.ps2000aSetSigGenBuiltIn(chandle, 0, 2000000, wavetype, 10000, 100000, 5000, 1, sweepType, 0, 0, 0, triggertype, triggerSource, 1)
=======
status["SetSigGenBuiltIn"] = ps.ps2000aSetSigGenBuiltIn(chandle, 0, 2000000, wavetype, 10000, 100000, 5, 1, sweepType, 0, 0, 0, triggertype, triggerSource, 1)
>>>>>>> d3b35648
assert_pico_ok(status["SetSigGenBuiltIn"])

# Pauses the script to show signal
time.sleep(36)

# Closes the unit
# Handle = chandle
status["close"] = ps.ps2000aCloseUnit(chandle)
assert_pico_ok(status["close"])

# Displays the status returns
print(status)<|MERGE_RESOLUTION|>--- conflicted
+++ resolved
@@ -1,134 +1,130 @@
-#
-# Copyright (C) 2018 Pico Technology Ltd. See LICENSE file for terms.
-#
-# PicoScope 2000 (A API) Series Signal Generator Example
-# This example demonstrates how to use the PicoScope 2000 Series (ps2000a) driver API functions to set up the signal generator to do the following:
-# 
-# 1. Output a sine wave 
-# 2. Output a square wave 
-# 3. Output a sweep of a square wave signal
+#
+# Copyright (C) 2018 Pico Technology Ltd. See LICENSE file for terms.
+#
+# PicoScope 2000 (A API) Series Signal Generator Example
+# This example demonstrates how to use the PicoScope 2000 Series (ps2000a) driver API functions to set up the signal generator to do the following:
+# 
+# 1. Output a sine wave 
+# 2. Output a square wave 
+# 3. Output a sweep of a square wave signal
+
+import ctypes
+from picosdk.ps2000a import ps2000a as ps
+import time
+from picosdk.functions import assert_pico_ok
+
+
+# Gives the device a handle
+status = {}
+chandle = ctypes.c_int16()
+
+# Opens the device/s
+status["openunit"] = ps.ps2000aOpenUnit(ctypes.byref(chandle), None)
+
+try:
+    assert_pico_ok(status["openunit"])
+except:
+    # powerstate becomes the status number of openunit
+    powerstate = status["openunit"]
+
+    # If powerstate is the same as 282 then it will run this if statement
+    if powerstate == 282:
+        # Changes the power input to "PICO_POWER_SUPPLY_NOT_CONNECTED"
+        status["ChangePowerSource"] = ps.ps2000aChangePowerSource(chandle, 282)
+    # If the powerstate is the same as 286 then it will run this if statement
+    elif powerstate == 286:
+        # Changes the power input to "PICO_USB3_0_DEVICE_NON_USB3_0_PORT"
+        status["ChangePowerSource"] = ps.ps2000aChangePowerSource(chandle, 286)
+    else:
+        raise
+
+    assert_pico_ok(status["ChangePowerSource"])
+
+# Output a sine wave with peak-to-peak voltage of 2 V and frequency of 10 kHz
+# handle = chandle
+# offsetVoltage = 0
+# pkToPk = 2000000
+# waveType = ctypes.c_int16(0) = PS2000A_SINE
+# startFrequency = 10 kHz
+# stopFrequency = 10 kHz
+# increment = 0
+# dwellTime = 1
+# sweepType = ctypes.c_int16(1) = PS2000A_UP
+# operation = 0
+# shots = 0
+# sweeps = 0
+# triggerType = ctypes.c_int16(0) = PS2000A_SIGGEN_RISING
+# triggerSource = ctypes.c_int16(0) = PS2000A_SIGGEN_NONE
+# extInThreshold = 1
+wavetype = ctypes.c_int16(0)
+sweepType = ctypes.c_int32(0)
+triggertype = ctypes.c_int32(0)
+triggerSource = ctypes.c_int32(0)
+
+status["SetSigGenBuiltIn"] = ps.ps2000aSetSigGenBuiltIn(chandle, 0, 2000000, wavetype, 10000, 10000, 0, 1, sweepType, 0, 0, 0, triggertype, triggerSource, 1)
+assert_pico_ok(status["SetSigGenBuiltIn"])
+
+# Pauses the script to show signal
+time.sleep(10)
+
+# Output a square wave with peak-to-peak voltage of 2 V and frequency of 10 kHz
+# handle = chandle
+# offsetVoltage = -1000000
+# pkToPk = 1500000
+# waveType = ctypes.c_int16(1) = PS2000A_SQUARE
+# startFrequency = 10 kHz
+# stopFrequency = 10 kHz
+# increment = 0
+# dwellTime = 1
+# sweepType = ctypes.c_int16(1) = PS2000A_UP
+# operation = 0
+# shots = 0
+# sweeps = 0
+# triggerType = ctypes.c_int16(0) = PS2000A_SIGGEN_RISING
+# triggerSource = ctypes.c_int16(0) = PS2000A_SIGGEN_NONE
+# extInThreshold = 1
+wavetype = ctypes.c_int16(1)
+sweepType = ctypes.c_int32(0)
+triggertype = ctypes.c_int32(0)
+triggerSource = ctypes.c_int32(0)
+
+status["SetSigGenBuiltIn"] = ps.ps2000aSetSigGenBuiltIn(chandle, 0, 2000000, wavetype, 10000, 10000, 0, 1, sweepType, 0, 0, 0, triggertype, triggerSource, 1)
+assert_pico_ok(status["SetSigGenBuiltIn"])
+
+# pauses the script to show signal
+time.sleep(10)
+
+# Output square wave with an up-down sweep, ranging from 10-100 kHz in 5 kHz increments every 1 second.
+# handle = chandle
+# offsetVoltage = -1000000
+# pkToPk = 1500000
+# waveType = ctypes.c_int16(1) = PS2000A_SQUARE
+# startFrequency = 10 kHz
+# stopFrequency = 100 kHz
+# increment = 5 kHz
+# dwellTime = 1
+# sweepType = ctypes.c_int16(1) = PS2000A_UP
+# operation = 0
+# shots = 0
+# sweeps = 0
+# triggerType = ctypes.c_int16(0) = PS2000A_SIGGEN_RISING
+# triggerSource = ctypes.c_int16(0) = PS2000A_SIGGEN_NONE
+# extInThreshold = 1
+wavetype = ctypes.c_int16(1)
+sweepType = ctypes.c_int32(2)
+triggertype = ctypes.c_int32(0)
+triggerSource = ctypes.c_int32(0)
 
-import ctypes
-from picosdk.ps2000a import ps2000a as ps
-import time
-from picosdk.functions import assert_pico_ok
-
-
-# Gives the device a handle
-status = {}
-chandle = ctypes.c_int16()
-
-# Opens the device/s
-status["openunit"] = ps.ps2000aOpenUnit(ctypes.byref(chandle), None)
-
-try:
-    assert_pico_ok(status["openunit"])
-except:
-    # powerstate becomes the status number of openunit
-    powerstate = status["openunit"]
-
-    # If powerstate is the same as 282 then it will run this if statement
-    if powerstate == 282:
-        # Changes the power input to "PICO_POWER_SUPPLY_NOT_CONNECTED"
-        status["ChangePowerSource"] = ps.ps2000aChangePowerSource(chandle, 282)
-    # If the powerstate is the same as 286 then it will run this if statement
-    elif powerstate == 286:
-        # Changes the power input to "PICO_USB3_0_DEVICE_NON_USB3_0_PORT"
-        status["ChangePowerSource"] = ps.ps2000aChangePowerSource(chandle, 286)
-    else:
-        raise
-
-    assert_pico_ok(status["ChangePowerSource"])
-
-# Output a sine wave with peak-to-peak voltage of 2 V and frequency of 10 kHz
-# handle = chandle
-# offsetVoltage = 0
-# pkToPk = 2000000
-# waveType = ctypes.c_int16(0) = PS2000A_SINE
-# startFrequency = 10 kHz
-# stopFrequency = 10 kHz
-# increment = 0
-# dwellTime = 1
-# sweepType = ctypes.c_int16(1) = PS2000A_UP
-# operation = 0
-# shots = 0
-# sweeps = 0
-# triggerType = ctypes.c_int16(0) = PS2000A_SIGGEN_RISING
-# triggerSource = ctypes.c_int16(0) = PS2000A_SIGGEN_NONE
-# extInThreshold = 1
-wavetype = ctypes.c_int16(0)
-sweepType = ctypes.c_int32(0)
-triggertype = ctypes.c_int32(0)
-triggerSource = ctypes.c_int32(0)
-
-status["SetSigGenBuiltIn"] = ps.ps2000aSetSigGenBuiltIn(chandle, 0, 2000000, wavetype, 10000, 10000, 0, 1, sweepType, 0, 0, 0, triggertype, triggerSource, 1)
-assert_pico_ok(status["SetSigGenBuiltIn"])
-
-# Pauses the script to show signal
-time.sleep(10)
-
-# Output a square wave with peak-to-peak voltage of 2 V and frequency of 10 kHz
-# handle = chandle
-# offsetVoltage = -1000000
-# pkToPk = 1500000
-# waveType = ctypes.c_int16(1) = PS2000A_SQUARE
-# startFrequency = 10 kHz
-# stopFrequency = 10 kHz
-# increment = 0
-# dwellTime = 1
-# sweepType = ctypes.c_int16(1) = PS2000A_UP
-# operation = 0
-# shots = 0
-# sweeps = 0
-# triggerType = ctypes.c_int16(0) = PS2000A_SIGGEN_RISING
-# triggerSource = ctypes.c_int16(0) = PS2000A_SIGGEN_NONE
-# extInThreshold = 1
-wavetype = ctypes.c_int16(1)
-sweepType = ctypes.c_int32(0)
-triggertype = ctypes.c_int32(0)
-triggerSource = ctypes.c_int32(0)
-
-status["SetSigGenBuiltIn"] = ps.ps2000aSetSigGenBuiltIn(chandle, 0, 2000000, wavetype, 10000, 10000, 0, 1, sweepType, 0, 0, 0, triggertype, triggerSource, 1)
-assert_pico_ok(status["SetSigGenBuiltIn"])
-
-# pauses the script to show signal
-time.sleep(10)
-
-# Output square wave with an up-down sweep, ranging from 10-100 kHz in 5 kHz increments every 1 second.
-# handle = chandle
-# offsetVoltage = -1000000
-# pkToPk = 1500000
-# waveType = ctypes.c_int16(1) = PS2000A_SQUARE
-# startFrequency = 10 kHz
-# stopFrequency = 100 kHz
-# increment = 5
-# dwellTime = 1
-# sweepType = ctypes.c_int16(1) = PS2000A_UP
-# operation = 0
-# shots = 0
-# sweeps = 0
-# triggerType = ctypes.c_int16(0) = PS2000A_SIGGEN_RISING
-# triggerSource = ctypes.c_int16(0) = PS2000A_SIGGEN_NONE
-# extInThreshold = 1
-wavetype = ctypes.c_int16(1)
-sweepType = ctypes.c_int32(2)
-triggertype = ctypes.c_int32(0)
-triggerSource = ctypes.c_int32(0)
-
-<<<<<<< HEAD
 status["SetSigGenBuiltIn"] = ps.ps2000aSetSigGenBuiltIn(chandle, 0, 2000000, wavetype, 10000, 100000, 5000, 1, sweepType, 0, 0, 0, triggertype, triggerSource, 1)
-=======
-status["SetSigGenBuiltIn"] = ps.ps2000aSetSigGenBuiltIn(chandle, 0, 2000000, wavetype, 10000, 100000, 5, 1, sweepType, 0, 0, 0, triggertype, triggerSource, 1)
->>>>>>> d3b35648
-assert_pico_ok(status["SetSigGenBuiltIn"])
-
-# Pauses the script to show signal
-time.sleep(36)
-
-# Closes the unit
-# Handle = chandle
-status["close"] = ps.ps2000aCloseUnit(chandle)
-assert_pico_ok(status["close"])
-
-# Displays the status returns
+assert_pico_ok(status["SetSigGenBuiltIn"])
+
+# Pauses the script to show signal
+time.sleep(36)
+
+# Closes the unit
+# Handle = chandle
+status["close"] = ps.ps2000aCloseUnit(chandle)
+assert_pico_ok(status["close"])
+
+# Displays the status returns
 print(status)